--- conflicted
+++ resolved
@@ -16,15 +16,10 @@
 import numpy as np  # type: ignore
 from typing import List, Tuple, Dict, Optional
 from datetime import datetime
-<<<<<<< HEAD
 import shutil
-
-# Importar el nuevo servicio de transcripción
 from .transcription_service import TranscriptionService
-=======
 from app.models.task import SyncTask
 from app.models.database import db
->>>>>>> 3dd2c05e
 
 class AudioSegment:
     """Representa un segmento de audio transcrito"""
@@ -436,15 +431,9 @@
                 self.tasks[task_id]['status'] = 'completed'
                 self.tasks[task_id]['progress'] = 100
                 self.tasks[task_id]['message'] = '¡Sincronización completada exitosamente!'
-<<<<<<< HEAD
-
-            current_app.logger.info(f"=== TASK COMPLETED SUCCESSFULLY: {task_id} ===")
-
-=======
             self._save_task_to_db(task_id)
             current_app.logger.info(f"Task completed successfully: {task_id}")
             
->>>>>>> 3dd2c05e
         except Exception as e:
             current_app.logger.error(f"=== ERROR PROCESSING TASK {task_id}: {str(e)} ===")
             self._update_task_error(task_id, f"Error en el procesamiento: {str(e)}")
