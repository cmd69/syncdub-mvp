"""
Blueprint principal para las rutas de la aplicación
"""

<<<<<<< HEAD
from flask import Blueprint, render_template, current_app, request, redirect, url_for
=======
from flask import Blueprint, render_template, current_app, request, redirect, url_for, flash
from flask_login import login_user, logout_user, login_required, current_user
from app.models.user import User
>>>>>>> 3dd2c05e

bp = Blueprint('main', __name__)

@bp.route('/')
def index():
    """Página principal"""
    return render_template('index.html')

@bp.route('/upload')
@login_required
def upload():
    """Página de subida de archivos"""
    # Verificar si el volumen de medios está habilitado
    media_enabled = current_app.config.get('MEDIA_SOURCE_ENABLED', False)
    media_path = current_app.config.get('MEDIA_SOURCE_PATH', '')
    
    return render_template('upload.html', 
                         media_enabled=media_enabled,
                         media_path=media_path)

@bp.route('/status')
@login_required
def status():
    """Página de estado de tareas"""
    return render_template('status.html')

@bp.route('/result')
@login_required
def result():
    """Página de resultados"""
    return render_template('result.html')

<<<<<<< HEAD
@bp.route('/operations')
def operations():
    return render_template('operations.html')
=======
@bp.route('/login', methods=['GET', 'POST'])
def login():
    if current_user.is_authenticated:
        return redirect(url_for('main.index'))
    error = None
    if request.method == 'POST':
        username = request.form.get('username')
        password = request.form.get('password')
        user = User.query.filter_by(username=username).first()
        if user and user.check_password(password):
            login_user(user)
            user.update_last_login()
            return redirect(url_for('main.index'))
        else:
            error = 'Usuario o contraseña incorrectos'
    return render_template('login.html', error=error)

@bp.route('/logout')
@login_required
def logout():
    logout_user()
    return redirect(url_for('main.login'))
>>>>>>> 3dd2c05e
<|MERGE_RESOLUTION|>--- conflicted
+++ resolved
@@ -2,13 +2,9 @@
 Blueprint principal para las rutas de la aplicación
 """
 
-<<<<<<< HEAD
-from flask import Blueprint, render_template, current_app, request, redirect, url_for
-=======
 from flask import Blueprint, render_template, current_app, request, redirect, url_for, flash
 from flask_login import login_user, logout_user, login_required, current_user
 from app.models.user import User
->>>>>>> 3dd2c05e
 
 bp = Blueprint('main', __name__)
 
@@ -41,11 +37,11 @@
     """Página de resultados"""
     return render_template('result.html')
 
-<<<<<<< HEAD
 @bp.route('/operations')
+@login_required
 def operations():
     return render_template('operations.html')
-=======
+
 @bp.route('/login', methods=['GET', 'POST'])
 def login():
     if current_user.is_authenticated:
@@ -68,4 +64,3 @@
 def logout():
     logout_user()
     return redirect(url_for('main.login'))
->>>>>>> 3dd2c05e
